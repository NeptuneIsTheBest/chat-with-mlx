import argparse
import atexit
from typing import Dict, List, Tuple

import gradio as gr
from gradio.components.chatbot import ChatMessage

from chat import ChatSystemPromptBlock, LoadModelBlock, AdvancedSettingBlock, RAGSettingBlock
from language import get_text
from model import Message, MessageRole, ModelManager, Model

model_manager = ModelManager()

<<<<<<< HEAD
chat_system_prompt_block = ChatSystemPromptBlock(model_manager=model_manager)
chat_load_model_block = LoadModelBlock(model_manager=model_manager)
chat_advanced_setting_block = AdvancedSettingBlock()
chat_rag_setting_block = RAGSettingBlock()

completion_load_model_block = LoadModelBlock(model_manager=model_manager)
=======
chat_system_prompt_block = ChatSystemPromptBlock(model_manager=chat_model_manager)
chat_load_model_block = LoadModelBlock(model_manager=chat_model_manager)
chat_advanced_setting_block = AdvancedSettingBlock()
chat_rag_setting_block = RAGSettingBlock()

completion_load_model_block = LoadModelBlock(model_manager=completion_model_manager)
>>>>>>> eb1c02d8
completion_advanced_setting_block = AdvancedSettingBlock()


def get_loaded_model() -> Model:
    model = model_manager.get_loaded_model()
    if model is None:
        raise RuntimeError("No model loaded.")
    return model


def handle_chat(message: Dict,
                history: List[Dict],
                system_prompt: str = None,
                temperature: float = 0.7,
                top_p: float = 0.9,
                max_tokens: int = 512,
                repetition_penalty: float = 1.0,
                stream: bool = True):
    try:
        model = get_loaded_model()
        if system_prompt and system_prompt.strip() != "":
            history = [Message(MessageRole.SYSTEM, content=system_prompt).to_dict()] + history

        temperature = float(temperature)
        top_p = float(top_p)
        repetition_penalty = float(repetition_penalty)

        if not stream:
            return ChatMessage(role="assistant",
                               content=model.generate_response(
                                   message=message,
                                   history=history,
                                   stream=stream,
                                   temperature=temperature,
                                   top_p=top_p,
                                   max_tokens=max_tokens,
                                   repetition_penalty=repetition_penalty)
                               )
        else:
            response = ChatMessage(role="assistant", content="")
            eos_token = model.tokenizer.eos_token
            for chunk in model.generate_response(
                    message=message,
                    history=history,
                    stream=stream,
                    temperature=temperature,
                    top_p=top_p,
                    max_tokens=max_tokens,
                    repetition_penalty=repetition_penalty):
                if eos_token not in chunk:
                    response.content += chunk
                    yield response
    except Exception as e:
        raise gr.Error(str(e))


def handle_completion(prompt: str,
                      temperature: float = 0.7,
                      top_p: float = 0.9,
                      max_tokens: int = 512,
                      repetition_penalty: float = 1.0,
                      stream: bool = True):
    try:
        model = get_loaded_model()

        temperature = float(temperature)
        top_p = float(top_p)
        repetition_penalty = float(repetition_penalty)

        if not stream:
            return prompt + model.generate_completion(
                prompt=prompt,
                stream=stream,
                temperature=temperature,
                top_p=top_p,
                max_tokens=max_tokens,
                repetition_penalty=repetition_penalty)
        else:
            response = prompt
            eos_token = model.tokenizer.eos_token
            for chunk in model.generate_completion(
                    prompt=prompt,
                    stream=stream,
                    temperature=temperature,
                    top_p=top_p,
                    max_tokens=max_tokens,
                    repetition_penalty=repetition_penalty):
                if eos_token not in chunk:
                    response += chunk
                    yield response
    except Exception as e:
        raise gr.Error(str(e))


def get_load_model_status():
    if model_manager.get_loaded_model_config():
        return get_text("Page.Chat.LoadModelBlock.Textbox.model_status.loaded_value").format(model_manager.get_loaded_model_config().get("display_name"))
    else:
        return get_text("Page.Chat.LoadModelBlock.Textbox.model_status.not_loaded_value")


def load_model(model_name: str) -> Tuple[str, str]:
    try:
        model_manager.load_model(model_name)
        return get_load_model_status(), model_manager.get_system_prompt(default=True)
    except Exception as e:
        gr.Error(str(e))


def chat_load_model_callback(model_name: str):
    return load_model(model_name)


def completion_load_model_callback(model_name: str):
    return load_model(model_name)[0]


def get_default_system_prompt_callback():
    if model_manager.get_loaded_model_config():
        return model_manager.get_system_prompt(default=True)
    else:
        raise gr.Error("No model loaded.")


with gr.Blocks(fill_height=True, fill_width=True, title="Chat with MLX") as app:
    gr.HTML("<h1>Chat with MLX</h1>")

    with gr.Tab(get_text("Tab.chat")):
        with gr.Row():
            with gr.Column(scale=2):
                with gr.Row():
                    gr.Markdown(f"## {get_text('Page.Chat.Markdown.configuration')}")

                    chat_load_model_block.render_all()
                    chat_load_model_block.model_selector_dropdown.select(
                        fn=lambda x: x,
                        inputs=[chat_load_model_block.model_selector_dropdown],
                        outputs=[completion_load_model_block.model_selector_dropdown]
                    )
                    chat_load_model_block.load_model_button.click(
                        fn=chat_load_model_callback,
                        inputs=[chat_load_model_block.model_selector_dropdown],
                        outputs=[
                            chat_load_model_block.model_status_textbox,
                            chat_system_prompt_block.system_prompt_textbox
                        ]
                    ).then(
                        fn=lambda x: x,
                        inputs=[chat_load_model_block.model_status_textbox],
                        outputs=[completion_load_model_block.model_status_textbox]
                    )

                with gr.Accordion(label=get_text("Page.Chat.Accordion.AdvancedSetting.label"), open=False):
                    chat_advanced_setting_block.render_all()

                with gr.Accordion(label=get_text("Page.Chat.Accordion.RAGSetting.label"), open=False):
                    chat_rag_setting_block.render_all()

            with gr.Column(scale=8):
                with gr.Row(equal_height=True):
                    chat_system_prompt_block.render_all()
                    chat_system_prompt_block.default_system_prompt_button.click(
<<<<<<< HEAD
                        fn=get_default_system_prompt_callback,
                        outputs=[chat_system_prompt_block.system_prompt_textbox]
                    )
                    chat_system_prompt_block.system_prompt_textbox.change(
                        fn=model_manager.set_custom_prompt,
                        inputs=[chat_system_prompt_block.system_prompt_textbox]
                    )
=======
                        fn=chat_system_prompt_block.get_system_prompt_text,
                        outputs=[chat_system_prompt_block.system_prompt_textbox]
                    )
>>>>>>> eb1c02d8

                chatbot = gr.Chatbot(
                    type="messages",
                    show_copy_button=True,
                    render=False,
                    latex_delimiters=[
                        {"left": "$$", "right": "$$", "display": True},
                        {"left": "$", "right": "$", "display": False},
                        {"left": "\\(", "right": "\\)", "display": False},
                        {"left": "\\begin{equation}", "right": "\\end{equation}", "display": True},
                        {"left": "\\begin{align}", "right": "\\end{align}", "display": True},
                        {"left": "\\begin{alignat}", "right": "\\end{alignat}", "display": True},
                        {"left": "\\begin{gather}", "right": "\\end{gather}", "display": True},
                        {"left": "\\begin{CD}", "right": "\\end{CD}", "display": True},
                        {"left": "\\[", "right": "\\]", "display": True}
                    ]
                )

                gr.ChatInterface(
                    multimodal=True,
                    chatbot=chatbot,
                    type="messages",
                    fn=handle_chat,
                    title=None,
                    autofocus=False,
                    additional_inputs=[
                        chat_system_prompt_block.system_prompt_textbox,
                        chat_advanced_setting_block.temperature_slider,
                        chat_advanced_setting_block.top_p_slider,
                        chat_advanced_setting_block.max_tokens_slider,
                        chat_advanced_setting_block.repetition_penalty_slider
                    ]
                )

    with gr.Tab(get_text("Tab.completion"), interactive=True):
        with gr.Row():
            advanced_setting_accordion = None
            with gr.Column(scale=2):
                gr.Markdown(f"## {get_text('Page.Chat.Markdown.configuration')}")

                completion_load_model_block.render_all()
                completion_load_model_block.model_selector_dropdown.select(
                    fn=lambda x: x,
                    inputs=[completion_load_model_block.model_selector_dropdown],
                    outputs=[chat_load_model_block.model_selector_dropdown]
                )
                completion_load_model_block.load_model_button.click(
                    fn=completion_load_model_callback,
                    inputs=[completion_load_model_block.model_selector_dropdown],
                    outputs=[
                        completion_load_model_block.model_status_textbox
                    ]
                ).then(
                    fn=lambda x: x,
                    inputs=[completion_load_model_block.model_status_textbox],
                    outputs=[chat_load_model_block.model_status_textbox]
                )

                with gr.Row(visible=False):
                    with gr.Accordion(label=get_text("Page.Chat.Accordion.AdvancedSetting.label"), open=True):
                        completion_advanced_setting_block.render_all()

            with gr.Column(scale=8):
                completion_textbox = gr.Textbox(lines=25, render=False)
                completion_interface = gr.Interface(
                    clear_btn=None,
                    flagging_mode="never",
                    fn=handle_completion,
                    inputs=[
                        gr.Textbox(lines=10, show_copy_button=True, render=True, label=get_text("Page.Completion.Textbox.prompt.label")),
                        completion_advanced_setting_block.temperature_slider,
                        completion_advanced_setting_block.top_p_slider,
                        completion_advanced_setting_block.max_tokens_slider,
                        completion_advanced_setting_block.repetition_penalty_slider
                    ],
                    outputs=[
                        gr.Textbox(lines=25, show_copy_button=True, render=True, label=get_text("Page.Completion.Textbox.output.label"))
                    ],
                    submit_btn=get_text("Page.Completion.Button.submit.value"),
                    stop_btn=get_text("Page.Completion.Button.stop.value"),
                )

    with gr.Tab(get_text("Tab.model_manager"), interactive=True):
        gr.Markdown("# Not implemented yet.")


def exit_handler():
    if model_manager.get_loaded_model():
        model_manager.close_model()


atexit.register(exit_handler)


def start(port, share=False, in_browser=True):
    app.launch(server_port=port, inbrowser=in_browser, share=share)


if __name__ == "__main__":
    parser = argparse.ArgumentParser(
        description="Chat with MLX"
    )
    parser.add_argument("--port", type=int, default=7860)
    parser.add_argument("--share", action="store_true")
    args = parser.parse_args()
    start(args.port, share=args.share)<|MERGE_RESOLUTION|>--- conflicted
+++ resolved
@@ -11,21 +11,14 @@
 
 model_manager = ModelManager()
 
-<<<<<<< HEAD
+
 chat_system_prompt_block = ChatSystemPromptBlock(model_manager=model_manager)
 chat_load_model_block = LoadModelBlock(model_manager=model_manager)
 chat_advanced_setting_block = AdvancedSettingBlock()
 chat_rag_setting_block = RAGSettingBlock()
 
 completion_load_model_block = LoadModelBlock(model_manager=model_manager)
-=======
-chat_system_prompt_block = ChatSystemPromptBlock(model_manager=chat_model_manager)
-chat_load_model_block = LoadModelBlock(model_manager=chat_model_manager)
-chat_advanced_setting_block = AdvancedSettingBlock()
-chat_rag_setting_block = RAGSettingBlock()
-
-completion_load_model_block = LoadModelBlock(model_manager=completion_model_manager)
->>>>>>> eb1c02d8
+
 completion_advanced_setting_block = AdvancedSettingBlock()
 
 
@@ -188,7 +181,6 @@
                 with gr.Row(equal_height=True):
                     chat_system_prompt_block.render_all()
                     chat_system_prompt_block.default_system_prompt_button.click(
-<<<<<<< HEAD
                         fn=get_default_system_prompt_callback,
                         outputs=[chat_system_prompt_block.system_prompt_textbox]
                     )
@@ -196,12 +188,7 @@
                         fn=model_manager.set_custom_prompt,
                         inputs=[chat_system_prompt_block.system_prompt_textbox]
                     )
-=======
-                        fn=chat_system_prompt_block.get_system_prompt_text,
-                        outputs=[chat_system_prompt_block.system_prompt_textbox]
-                    )
->>>>>>> eb1c02d8
-
+                    
                 chatbot = gr.Chatbot(
                     type="messages",
                     show_copy_button=True,
